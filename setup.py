from setuptools import setup

# Requirement categories
<<<<<<< HEAD
reqs = ['numpy', 'scipy', 'matplotlib', 'mne==1.0.0', 'sklearn', 'fslpy',
        'sails', 'tabulate', 'pyyaml>=5.1', 'neurokit2', 'jinja2',
        'file-tree', 'glmtools', 'numba', 'nilearn', 'dask', 'distributed']
source_reqs  = ['opencv-python', 'open3d==0.9.0.0', 'deepdish']
=======
reqs = ['numpy', 'scipy', 'matplotlib', 'mne>=1.0.0', 'sklearn', 'fslpy',
        'sails', 'tabulate', 'pyyaml>=5.1', 'neurokit2', 'jinja2', 'joblib',
        'file-tree', 'glmtools', 'numba', 'nilearn']
>>>>>>> 02f79631
doc_reqs = ['sphinx==4.0.2', 'numpydoc', 'sphinx_gallery', 'pydata-sphinx-theme']
dev_reqs = ['setuptools>=41.0.1', 'pytest', 'pytest-cov', 'coverage', 'flake8']
source_reqs = ['opencv-python', 'open3d==0.9.0.0', 'deepdish']

name = 'osl'

setup(name=name,
      version='0.0.1.dev',
      description='OHBA Software Library',
      author='OHBA Analysis Group',
      license='MIT',
      packages=['osl', 'osl.report', 'osl.maxfilter',
                'osl.preprocessing', 'osl.utils', 'osl.utils.spmio',
                'osl.rhino', 'osl.parcellation'],
      zip_safe=False,
      entry_points={
          'console_scripts': [
              'osl_batch = osl.preprocessing.batch:main',
              'osl_maxfilter = osl.maxfilter.maxfilter:main',
              'osl_report = osl.report.raw_report:main',
          ]},

      python_requires='>=3.7',
      install_requires=reqs,
      extras_require={
          'dev': dev_reqs,
          'doc': doc_reqs,
          'source': source_reqs,
          'full': dev_reqs + doc_reqs + source_reqs,
      },

      package_data={'osl': ['utils/*tree',
                            'utils/simulation_config/*npy',
                            'utils/simulation_config/*fif',
                            'report/templates/*']},

      command_options={
          'build_sphinx': {
              'project': ('setup.py', name),
              'version': ('setup.py', name),
              'release': ('setup.py', name)}},
      )<|MERGE_RESOLUTION|>--- conflicted
+++ resolved
@@ -1,16 +1,9 @@
 from setuptools import setup
 
 # Requirement categories
-<<<<<<< HEAD
 reqs = ['numpy', 'scipy', 'matplotlib', 'mne==1.0.0', 'sklearn', 'fslpy',
         'sails', 'tabulate', 'pyyaml>=5.1', 'neurokit2', 'jinja2',
         'file-tree', 'glmtools', 'numba', 'nilearn', 'dask', 'distributed']
-source_reqs  = ['opencv-python', 'open3d==0.9.0.0', 'deepdish']
-=======
-reqs = ['numpy', 'scipy', 'matplotlib', 'mne>=1.0.0', 'sklearn', 'fslpy',
-        'sails', 'tabulate', 'pyyaml>=5.1', 'neurokit2', 'jinja2', 'joblib',
-        'file-tree', 'glmtools', 'numba', 'nilearn']
->>>>>>> 02f79631
 doc_reqs = ['sphinx==4.0.2', 'numpydoc', 'sphinx_gallery', 'pydata-sphinx-theme']
 dev_reqs = ['setuptools>=41.0.1', 'pytest', 'pytest-cov', 'coverage', 'flake8']
 source_reqs = ['opencv-python', 'open3d==0.9.0.0', 'deepdish']
