from setuptools import setup

# Requirement categories
<<<<<<< HEAD
reqs = ['numpy', 'scipy', 'matplotlib', 'mne<0.24.0', 'sklearn', 'fslpy',
        'sails', 'tabulate', 'pyyaml>=5.1', 'neurokit2', 'jinja2', 'file-tree']
=======
reqs = ['numpy', 'scipy', 'matplotlib', 'mne==1.0.0', 'sklearn', 'fslpy',
        'sails', 'tabulate', 'pyyaml>=5.1', 'neurokit2', 'jinja2', 'joblib',
        'file-tree', 'glmtools', 'numba', 'nilearn']
source_reqs  = ['opencv-python', 'open3d==0.9.0.0', 'deepdish']
>>>>>>> 4cecce88
doc_reqs = ['sphinx==4.0.2', 'numpydoc', 'sphinx_gallery', 'pydata-sphinx-theme']
dev_reqs = ['setuptools>=41.0.1', 'pytest', 'pytest-cov', 'coverage', 'flake8']

name = 'osl'

setup(name=name,
      version='0.0.1.dev',
      description='OHBA Software Library',
      author='OHBA Analysis Group',
      license='MIT',
      packages=['osl', 'osl.report', 'osl.maxfilter',
                'osl.preprocessing', 'osl.utils', 'osl.utils.spmio',
                'osl.rhino', 'osl.parcellation'],
      zip_safe=False,
      entry_points={
          'console_scripts': [
              'osl_batch = osl.preprocessing.batch:main',
              'osl_maxfilter = osl.maxfilter.maxfilter:main',
              'osl_report = osl.report.raw_report:main',
          ]},

      python_requires='>=3.7',
      install_requires=reqs,
      extras_require={
          'dev': dev_reqs,
          'doc': doc_reqs,
          'source': source_reqs,
          'full': dev_reqs + doc_reqs + source_reqs,
      },

      package_data={'osl': ['utils/*tree',
                            'utils/simulation_config/*npy',
                            'utils/simulation_config/*fif',
                            'report/templates/*']},

      command_options={
          'build_sphinx': {
              'project': ('setup.py', name),
              'version': ('setup.py', name),
              'release': ('setup.py', name)}},
      )<|MERGE_RESOLUTION|>--- conflicted
+++ resolved
@@ -1,15 +1,10 @@
 from setuptools import setup
 
 # Requirement categories
-<<<<<<< HEAD
-reqs = ['numpy', 'scipy', 'matplotlib', 'mne<0.24.0', 'sklearn', 'fslpy',
-        'sails', 'tabulate', 'pyyaml>=5.1', 'neurokit2', 'jinja2', 'file-tree']
-=======
 reqs = ['numpy', 'scipy', 'matplotlib', 'mne==1.0.0', 'sklearn', 'fslpy',
         'sails', 'tabulate', 'pyyaml>=5.1', 'neurokit2', 'jinja2', 'joblib',
         'file-tree', 'glmtools', 'numba', 'nilearn']
 source_reqs  = ['opencv-python', 'open3d==0.9.0.0', 'deepdish']
->>>>>>> 4cecce88
 doc_reqs = ['sphinx==4.0.2', 'numpydoc', 'sphinx_gallery', 'pydata-sphinx-theme']
 dev_reqs = ['setuptools>=41.0.1', 'pytest', 'pytest-cov', 'coverage', 'flake8']
 
