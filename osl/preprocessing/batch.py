--- conflicted
+++ resolved
@@ -4,26 +4,14 @@
 
 """
 
-<<<<<<< HEAD
 import argparse
 import matplotlib.pyplot as plt
-=======
-import re
->>>>>>> eacaeb31
 import os
 import sys
-import csv
-import click
-import pprint
-import argparse
 import pathlib
 import traceback
-<<<<<<< HEAD
 import re
 import logging
-=======
-import matplotlib.pyplot as plt
->>>>>>> eacaeb31
 from copy import deepcopy
 from functools import partial, wraps
 from time import localtime, strftime
@@ -33,21 +21,11 @@
 import numpy as np
 import yaml
 
-<<<<<<< HEAD
 from . import mne_wrappers, osl_wrappers
 from ..utils import find_run_id, validate_outdir, process_file_inputs
 from ..utils import logger as osl_logger
 
 logger = logging.getLogger(__name__)
-=======
-from ..utils import osl_logger as osl_logger
-from .. import utils
-from . import _mne_wrappers
-
-# Housekeeping for logging
-import logging
-osl_logger = logging.getLogger(__name__)
->>>>>>> eacaeb31
 
 
 # --------------------------------------------------------------
@@ -101,7 +79,6 @@
             "infile must be a str. Got type(infile)={0}.".format(type(infile))
         )
 
-<<<<<<< HEAD
     logger.info("IMPORTING: {0}".format(infile))
 
     # BTI scan
@@ -133,49 +110,18 @@
         logger.info(
             "Detected brainvision file format, using: mne.io.read_raw_brainvision"
         )
-=======
-    osl_logger.info('IMPORTING: {0}'.format(infile))
-
-    if os.path.split(infile)[1] == 'c,rfDC':
-        osl_logger.info('Detected BTI file format, using: mne.io.read_raw_bti')
-        # We have a BTI scan
-        if os.path.isfile(os.path.join(os.path.split(infile)[0], 'hs_file')):
-            head_shape_fname = 'hs_file'
-        else:
-            head_shape_fname = None
-        raw = mne.io.read_raw_bti(infile, head_shape_fname=head_shape_fname, preload=preload)
-    elif os.path.splitext(infile)[1] == '.fif':
-        osl_logger.info('Detected fif file format, using: mne.io.read_raw_fif')
-        # We have a FIF file
-        raw = mne.io.read_raw_fif(infile, preload=preload)
-    elif os.path.splitext(infile)[1] == '.meg4':
-        osl_logger.info('Detected CTF file format, using: mne.io.read_raw_ctf')
-        # We have the meg file from a ds directory
-        raw = mne.io.read_raw_ctf(os.path.dirname(infile), preload=preload)
-        osl_logger.info('Detected CTF file format, using: mne.io.read_raw_ctf')
-    elif os.path.splitext(infile)[1] == '.ds':
-        raw = mne.io.read_raw_ctf(infile, preload=preload)
-    elif os.path.splitext(infile)[1] == '.vhdr':
-        osl_logger.info('Detected brainvision file format, using: mne.io.read_raw_brainvision')
->>>>>>> eacaeb31
         raw = mne.io.read_raw_brainvision(infile, preload=preload)
 
     # Other formats not accepted
     else:
-<<<<<<< HEAD
         msg = "Unable to determine file type of input {0}".format(infile)
         logger.error(msg)
-=======
-        msg = 'Unable to determine file type of input {0}'.format(infile)
-        osl_logger.error(msg)
->>>>>>> eacaeb31
         raise ValueError(msg)
 
     return raw
 
 
 # --------------------------------------------------------------
-<<<<<<< HEAD
 # Batch processing utilities
 
 
@@ -201,103 +147,6 @@
     function
         Function to preprocess an MNE object.
     """
-=======
-# OHBA Preprocessing functions
-#
-# TODO - probably want to move the working functions their own OSL module
-# similar to _mne_wrappers (with ICA functions?).
-
-
-def detect_badsegments(raw, segment_len=1000, picks='grad', mode='raw'):
-    """Set bad segments in MNE object."""
-    if (mode is None) or (mode == 'raw'):
-        mode = 'raw'
-        XX = raw.get_data(picks=picks)
-    elif mode == 'diff':
-        XX = np.diff(raw.get_data(picks=picks), axis=1)
-
-    bdinds = sails.utils.detect_artefacts(XX, 1,
-                                          reject_mode='segments',
-                                          segment_len=segment_len,
-                                          ret_mode='bad_inds')
-
-    onsets = np.where(np.diff(bdinds.astype(float)) == 1)[0]
-    if bdinds[0]:
-        onsets = np.r_[0, onsets]
-    offsets = np.where(np.diff(bdinds.astype(float)) == -1)[0]
-
-    if bdinds[-1]:
-        offsets = np.r_[offsets, len(bdinds)-1]
-    assert(len(onsets) == len(offsets))
-    durations = offsets - onsets
-    descriptions = np.repeat('bad_segment_{0}_{1}'.format(picks, mode), len(onsets))
-    osl_logger.info('Found {0} bad segments'.format(len(onsets)))
-
-    onsets = (onsets + raw.first_samp) / raw.info['sfreq']
-    durations = durations / raw.info['sfreq']
-
-    raw.annotations.append(onsets, durations, descriptions)
-
-    mod_dur = durations.sum()
-    full_dur = raw.n_times/raw.info['sfreq']
-    pc = (mod_dur / full_dur) * 100
-    s = 'Modality {0} - {1:02f}/{2} seconds rejected     ({3:02f}%)'
-    osl_logger.info(s.format('picks', mod_dur, full_dur, pc))
-
-    return raw
-
-
-def detect_badchannels(raw, picks='grad'):
-    """Set bad channels in MNE object."""
-    bdinds = sails.utils.detect_artefacts(raw.get_data(picks=picks), 0,
-                                          reject_mode='dim',
-                                          ret_mode='bad_inds')
-
-    if (picks == 'mag') or (picks == 'grad'):
-        chinds = mne.pick_types(raw.info, meg=picks)
-    elif (picks == 'meg'):
-        chinds = mne.pick_types(raw.info, meg=True)
-    elif (picks == 'eeg'):
-        chinds = mne.pick_types(raw.info, eeg=True, exclude=[])
-    ch_names = np.array(raw.ch_names)[chinds]
-
-    s = 'Modality {0} - {1}/{2} channels rejected     ({3:02f}%)'
-    pc = (bdinds.sum() / len(bdinds)) * 100
-    osl_logger.info(s.format(picks, bdinds.sum(), len(bdinds), pc))
-
-    if np.any(bdinds):
-        raw.info['bads'] = list(ch_names[np.where(bdinds)[0]])
-
-    return raw
-
-# Wrapper functions
-
-def run_osl_bad_segments(dataset, userargs, logfile=None):
-    target = userargs.pop('target', 'raw')
-    osl_logger.info('OSL Stage - {0} : {1}'.format(target, 'detect_badsegments'))
-    osl_logger.info('userargs: {0}'.format(str(userargs)))
-    dataset['raw'] = detect_badsegments(dataset['raw'], **userargs)
-    return dataset
-
-
-def run_osl_bad_channels(dataset, userargs, logfile=None):
-    target = userargs.pop('target', 'raw')
-    osl_logger.info('OSL Stage - {0} : {1}'.format(target, 'detect_badchannels'))
-    osl_logger.info('userargs: {0}'.format(str(userargs)))
-    dataset['raw'] = detect_badchannels(dataset['raw'], **userargs)
-    return dataset
-
-
-# --------------------------------------------------------------
-# Bach processing utilities
-
-def find_func(method, target='raw', extra_funcs=None):
-    # Function priority
-    # 1) User custom function
-    # 2) MNE/OSL wrapper
-    # 3) MNE method on Raw or Epochs (specified by target)
-
->>>>>>> eacaeb31
     func = None
 
     # 1) user custom function
@@ -333,11 +182,7 @@
                 func = partial(mne_wrappers.run_mne_anonymous, method=method)
 
     if func is None:
-<<<<<<< HEAD
         logger.critical("Func not found! {}".format(method))
-=======
-        osl_logger.critical('Func not found! {0}'.format(method))
->>>>>>> eacaeb31
 
     return func
 
@@ -483,7 +328,6 @@
         run_id=run_id.replace("_raw", ""), ftype="preproc_raw", fext="fif"
     )
     if pathlib.Path(outname).exists() and not overwrite:
-<<<<<<< HEAD
         raise ValueError(
             "{} already exists. Please delete or do use overwrite=True.".format(outname)
         )
@@ -541,58 +385,6 @@
     config = load_config(config)
 
     if np.logical_or(ax == None, fig == None):
-=======
-        raise ValueError('{} already exists. Please delete or do not use overwrite=False.'.format(outname))
-    dataset['raw'].save(outname, overwrite=overwrite)
-
-    if dataset['events'] is not None:
-        outname = outbase.format(run_id=run_id, ftype='events', fext='npy')
-        np.save(outname, dataset['events'])
-
-    if dataset['epochs'] is not None:
-        outname = outbase.format(run_id=run_id, ftype='epo', fext='fif')
-        dataset['epochs'].save(outname, overwrite=overwrite)
-
-    if dataset['ica'] is not None:
-        outname = outbase.format(run_id=run_id, ftype='ica', fext='fif')
-        dataset['ica'].save(outname, overwrite=overwrite)
-
-
-def load_dataset(fpath):
-    """Read in an osl-batch dataset dict from disk.
-
-    Input is path to continuous fif file - other file types assumed to be next
-    to this fif.
-
-    """
-    dataset = {}
-    dataset['raw'] = mne.io.read_raw_fif(fpath)
-
-    icapath = fpath.replace('preproc_raw.fif', 'ica.fif')
-    if os.path.exists(icapath):
-        dataset['ica'] = mne.preprocessing.read_ica(icapath)
-
-    epochspath = fpath.replace('preproc_raw.fif', 'epo.fif')
-    if os.path.exists(epochspath):
-        dataset['epochs'] = mne.read_epochs(epochspath)
-
-    eventspath = fpath.replace('preproc_raw.fif', 'events.npy')
-    if os.path.exists(eventspath):
-        dataset['events'] = np.load(eventspath)
-
-    logpath = fpath.replace('preproc_raw.fif', 'preproc_raw.log')
-    if os.path.exists(logpath):
-        dataset['log'] = logpath
-
-    return dataset
-
-
-def plot_preproc_flowchart(config, outname=None, show=True, stagecol='wheat', startcol='red', fig=None, ax=None, title=None):
-    """Make a summary flowchart of a preprocessing chain."""
-    config = load_config(config)
-
-    if np.logical_or(ax==None, fig==None):
->>>>>>> eacaeb31
         fig = plt.figure(figsize=(8, 12))
         plt.subplots_adjust(top=0.95, bottom=0.05)
         ax = plt.subplot(111, frame_on=False)
@@ -733,72 +525,13 @@
     else:
         logfile = None
 
-<<<<<<< HEAD
-    # Setup logger
-    osl_logger.set_up(prefix=run_id, log_file=logfile, level=verbose, startup=False)
-=======
     # Finish setting up loggers
     utils.logger.set_up(prefix=run_id, log_file=logfile, level=verbose, startup=False)
->>>>>>> eacaeb31
     mne.set_log_level(mneverbose)
     osl_logger = logging.getLogger(__name__)
     now = strftime("%Y-%m-%d %H:%M:%S", localtime())
-<<<<<<< HEAD
     logger.info("{0} : Starting OSL Processing".format(now))
     logger.info("input : {0}".format(infile))
-
-    # Import data
-    if isinstance(infile, str):
-        raw = import_data(infile)
-    elif isinstance(infile, mne.io.fiff.raw.Raw):
-        raw = infile
-        infile = raw.filenames[0]  # assuming only one file here
-
-    # Create a dataset dict to hold the preprocessed dataset
-    dataset = {
-        "raw": raw,
-        "ica": None,
-        "epochs": None,
-        "events": None,
-        "event_id": config["meta"]["event_codes"],
-    }
-
-    # Do the preprocessing
-    for stage in deepcopy(config["preproc"]):
-        method, userargs = next(iter(stage.items()))
-        target = userargs.get("target", "raw")  # Raw is default
-        func = find_func(method, target=target, extra_funcs=extra_funcs)
-
-        try:
-            dataset = func(dataset, userargs)
-
-        except Exception as e:
-            logger.critical("**********************")
-            logger.critical("* PROCESSING FAILED! *")
-            logger.critical("**********************")
-            ex_type, ex_value, ex_traceback = sys.exc_info()
-            logger.error("{0} : {1}".format(method, func))
-            logger.error(ex_type)
-            logger.error(ex_value)
-            logger.error(traceback.print_tb(ex_traceback))
-            if outdir is not None:
-                with open(logfile.replace(".log", ".error.log"), "w") as f:
-                    f.write('Processing filed during stage : "{0}"'.format(method))
-                    f.write(str(ex_type))
-                    f.write("\n")
-                    f.write(str(ex_value))
-                    f.write("\n")
-                    traceback.print_tb(ex_traceback, file=f)
-
-            # Return flag to indicate preprocessing failed
-            return False
-
-    # Add preprocessing info to dataset dict
-    dataset = append_preproc_info(dataset, config)
-=======
-    osl_logger.info('{0} : Starting OSL Processing'.format(now))
-    osl_logger.info('input : {0}'.format(infile))
->>>>>>> eacaeb31
 
     # Write preprocessed data to output directory
     if outdir is not None:
@@ -816,57 +549,57 @@
             raw = infile
             infile = raw.filenames[0]  # assuming only one file here
 
-        dataset = {'raw': raw,
-                   'ica': None,
-                   'epochs': None,
-                   'events': None,
-                   'logfile': logfile,
-                   'event_id': config['meta']['event_codes']}
-
-        # Run through processing stages
-        for stage in deepcopy(config['preproc']):
-            method, userargs = next(iter(stage.items()))  # next(iter( feels a bit clumsy..
-            target = userargs.get('target', 'raw')  # Raw is default
+
+        # Create a dataset dict to hold the preprocessed dataset
+        dataset = {
+            "raw": raw,
+            "ica": None,
+            "epochs": None,
+            "events": None,
+            "event_id": config["meta"]["event_codes"],
+        }
+
+        # Do the preprocessing
+        for stage in deepcopy(config["preproc"]):
+            method, userargs = next(iter(stage.items()))
+            target = userargs.get("target", "raw")  # Raw is default
             func = find_func(method, target=target, extra_funcs=extra_funcs)
             # Actual function call
             dataset = func(dataset, userargs)
 
-        dataset = append_preprocinfo(dataset, config)
+        # Add preprocessing info to dataset dict
+        dataset = append_preproc_info(dataset, config)
 
         if outdir is not None:
             write_dataset(dataset, outbase, run_id, overwrite=overwrite)
 
     except Exception as e:
-        if 'method' not in locals():
-            method = 'import_data'
-            func = import_data
-        osl_logger.critical('Processing Failed')
+        logger.critical("**********************")
+        logger.critical("* PROCESSING FAILED! *")
+        logger.critical("**********************")
         ex_type, ex_value, ex_traceback = sys.exc_info()
-        osl_logger.error("{0} : {1}".format(method, func))
-        osl_logger.error(ex_type)
-        osl_logger.error(ex_value)
-        osl_logger.error(traceback.print_tb(ex_traceback))
+        logger.error("{0} : {1}".format(method, func))
+        logger.error(ex_type)
+        logger.error(ex_value)
+        logger.error(traceback.print_tb(ex_traceback))
         if outdir is not None:
-            with open(logfile.replace('.log', '.error.log'), 'w') as f:
+            with open(logfile.replace(".log", ".error.log"), "w") as f:
                 f.write('Processing filed during stage : "{0}"'.format(method))
                 f.write(str(ex_type))
-                f.write('\n')
+                f.write("\n")
                 f.write(str(ex_value))
-                f.write('\n')
+                f.write("\n")
                 traceback.print_tb(ex_traceback, file=f)
-        return 0
+
+        # Return flag to indicate preprocessing failed
+        return False
 
     now = strftime("%Y-%m-%d %H:%M:%S", localtime())
-<<<<<<< HEAD
     logger.info("{0} : Processing Complete".format(now))
-=======
-    osl_logger.info('{0} : Processing Complete'.format(now))
->>>>>>> eacaeb31
 
     if ret_dataset:
         return dataset
     else:
-<<<<<<< HEAD
         # Return flag to indicate preprocessing was successful
         return True
 
@@ -911,43 +644,13 @@
     -------
     list of bool
         Flags indicating whether preprocessing was successful for each input file.
-=======
-        return 1
-
-
-def run_proc_batch(config, files, outdir, overwrite=False, extra_funcs=None,
-                   nprocesses=1, verbose='INFO', mneverbose='WARNING', strictrun=False,
-                   dask_client=None):
->>>>>>> eacaeb31
-    """
-
-<<<<<<< HEAD
-    # Output directory
-=======
-    """
-
-    # -------------------------------------------------------------
-
->>>>>>> eacaeb31
+    """
+
     if outdir is None:
         # Use the current working directory
         outdir = os.getcwd()
     outdir = utils.validate_outdir(outdir)
 
-<<<<<<< HEAD
-    # Setup loggers
-    mne.set_log_level(mneverbose)
-    logfile = os.path.join(outdir, "osl_batch.log")
-    osl_logger.set_up(log_file=logfile, level=verbose, startup=False)
-
-    logger.info("Starting OSL Batch Processing")
-
-    # Check input files
-    infiles, outnames, good_files = process_file_inputs(files)
-    logger.info("Processing {0} files".format(sum(good_files)))
-
-    logger.info("Outputs saving to: {0}\n\n".format(outdir))
-=======
     # Initialise Loggers
     mne.set_log_level(mneverbose)
     if strictrun and verbose not in ['INFO', 'DEBUG']:
@@ -975,7 +678,6 @@
         if strictrun:
             osl_logger.info('User confirms output directory')
 
->>>>>>> eacaeb31
     config = load_config(config)
     config_str = pprint.PrettyPrinter().pformat(config)
     osl_logger.info('Running config\n {0}'.format(config_str))
@@ -992,7 +694,6 @@
     outbase = outdir / name_base
 
     # Create partial function with fixed options
-<<<<<<< HEAD
     pool_func = partial(
         run_proc_chain,
         outdir=outdir,
@@ -1002,15 +703,6 @@
     )
 
     # Loop through input files to generate arguments for run_proc_chain
-=======
-    pool_func = partial(run_proc_chain,
-                        outdir=outdir,
-                        ret_dataset=False,
-                        overwrite=overwrite,
-                        extra_funcs=extra_funcs)
-
-    # Create positional args for each file...
->>>>>>> eacaeb31
     args = []
     for idx, infif in enumerate(infiles):
         if outnames is None:
@@ -1027,15 +719,11 @@
         #proc_flags = utils.parallel.dask_parallel(dask_client, pool_func, args, ret_results=True)
         proc_flags = utils.parallel.dask_parallel_bag(pool_func, args)
 
-<<<<<<< HEAD
     logger.info(
         "Processed {0}/{1} files successfully".format(
             np.sum(proc_flags), len(proc_flags)
         )
     )
-=======
-    osl_logger.info('Processed {0}/{1} files successfully'.format(np.sum(proc_flags), len(proc_flags)))
->>>>>>> eacaeb31
 
     # Return failed flags
     return proc_flags
@@ -1049,7 +737,6 @@
     if argv is None:
         argv = sys.argv[1:]
 
-<<<<<<< HEAD
     parser = argparse.ArgumentParser(description="Batch preprocess some fif files.")
     parser.add_argument("config", type=str, help="yaml defining preproc")
     parser.add_argument(
@@ -1083,25 +770,6 @@
         default="WARNING",
         help="Set the logging level for MNE functions",
     )
-=======
-    parser = argparse.ArgumentParser(description='Batch preprocess some fif files.')
-    parser.add_argument('config', type=str,
-                        help='yaml defining preproc')
-    parser.add_argument('files', type=str,
-                        help='plain text file containing full paths to files to be processed')
-    parser.add_argument('outdir', type=str,
-                        help='Path to output directory to save data in')
-    parser.add_argument('--overwrite', action='store_true',
-                        help="Overwrite previous output files if they're in the way")
-    parser.add_argument('--nprocesses', type=int, default=1,
-                        help="Number of jobs to process in parallel")
-    parser.add_argument('--verbose', type=str, default='INFO',
-                        help="Set the logging level for OSL functions")
-    parser.add_argument('--mneverbose', type=str, default='WARNING',
-                        help="Set the logging level for MNE functions")
-    parser.add_argument('--strictrun', action='store_true',
-                        help="Ask for explicit confirmation of settings before starting.")
->>>>>>> eacaeb31
 
     parser.usage = parser.format_help()
     args = parser.parse_args(argv)
