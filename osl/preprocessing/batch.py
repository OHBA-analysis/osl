--- conflicted
+++ resolved
@@ -21,14 +21,11 @@
 import re
 import os
 import sys
-<<<<<<< HEAD
 import csv
 import click
 import pprint
 import argparse
-=======
 import pathlib
->>>>>>> 4cecce88
 import traceback
 import matplotlib.pyplot as plt
 from copy import deepcopy
@@ -465,13 +462,8 @@
         return 1
 
 
-<<<<<<< HEAD
 def run_proc_batch(config, files, outdir, overwrite=False, extra_funcs=None,
                    nprocesses=1, verbose='INFO', mneverbose='WARNING', strictrun=False):
-=======
-def run_proc_batch(config, files, outdir=None, overwrite=True, extra_funcs=None,
-                   nprocesses=1, verbose='INFO', mneverbose='WARNING'):
->>>>>>> 4cecce88
     """
     files can be a list of Raw objects or a list of filenames or a path to a
     textfile list of filenames
@@ -482,16 +474,13 @@
     """
 
     # -------------------------------------------------------------
-<<<<<<< HEAD
-
-    # Initialise Loggers
-=======
+
     if outdir is None:
         # Use the current working directory
         outdir = os.getcwd()
     outdir = validate_outdir(outdir)
 
->>>>>>> 4cecce88
+    # Initialise Loggers
     mne.set_log_level(mneverbose)
     if strictrun and verbose not in ['INFO', 'DEBUG']:
         # override logger level if strictrun requested but user won't see any info...
@@ -509,7 +498,6 @@
     else:
         osl_logger.info('User confirms input files')
 
-<<<<<<< HEAD
     osl_logger.info('Outputs saving to: {0}'.format(outdir))
     if strictrun and click.confirm('Is this correct output directory?') is False:
         osl_logger.critical('Stopping : User indicated incorrect output directory')
@@ -530,11 +518,6 @@
 
     name_base = '{run_id}_{ftype}.{fext}'
     outbase = outdir / name_base
-
-=======
-    logger.info('Outputs saving to: {0}\n\n'.format(outdir))
-    config = load_config(config)
->>>>>>> 4cecce88
 
     # -------------------------------------------------------------
     # Create partial function with fixed options
