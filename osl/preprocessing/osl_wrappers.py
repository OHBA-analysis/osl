"""Wrappers for MNE functions to perform preprocessing.

"""

# Authors: Andrew Quinn <a.quinn@bham.ac.uk>
#          Chetan Gohil <chetan.gohil@psych.ox.ac.uk>
#          Mats van Es <mats.vanes@psych.ox.ac.uk>

import logging
import mne
import numpy as np
import sails
from os.path import exists

logger = logging.getLogger(__name__)


# --------------------------------------------------------------
# OSL preprocessing functions
#

def detect_maxfilt_zeros(raw):
    """This function tries to load the maxfilter log files in order to annotate zeroed out data"""
    if raw.filenames[0] is not None:
        log_fname = raw.filenames[0].replace('.fif', '.log')
    if 'log_fname' in locals() and exists(log_fname):
        try:
            starttime = raw.first_time
            endtime = raw._last_time
            with open(log_fname) as f:
                lines = f.readlines()

            # for determining the start, end and  point
            phrase_ndataseg = ['(', ' data buffers)']
            gotduration = False

            # for detecting zeroed out data
            zeroed=[]
            phrase_zero = ['Time ', ': cont HPI is off, data block is skipped!']
            for line in lines:
                if gotduration == False and phrase_ndataseg[1] in line:
                    gotduration = True
                    n_dataseg = float(line.split(phrase_ndataseg[0])[1].split(phrase_ndataseg[1])[0]) # number of segments
                if phrase_zero[1] in line:
                    zeroed.append(float(line.split(phrase_zero[0])[1].split(phrase_zero[1])[0])) # in seconds

            duration = raw.n_times/n_dataseg # duration of each data segment in samples
            starts = (np.array(zeroed) - starttime) * raw.info['sfreq'] # in samples
            bad_inds = np.zeros(raw.n_times)
            for ii in range(len(starts)):
                stop = starts[ii] + duration  # in samples
                bad_inds[int(starts[ii]):int(stop)] = 1
            return bad_inds.astype(bool)
        except:
            s = "detecting zeroed out data from maxfilter log file failed"
            logger.warning(s)
            return None
    else:
        s = "No maxfilter logfile detected - detecting zeroed out data not possible"
        logger.info(s)
        return None


def detect_badsegments(raw, segment_len=1000, significance_level=0.05, picks="grad", mode=None):
    """Set bad segments in MNE object."""
    if mode is None:
        bdinds_maxfilt = detect_maxfilt_zeros(raw)
        XX = raw.get_data(picks=picks)
    elif mode == "diff":
        bdinds_maxfilt = None
        XX = np.diff(raw.get_data(picks=picks), axis=1)

<<<<<<< HEAD
    gesd_args = {'alpha': significance_level}
    bdinds = sails.utils.detect_artefacts(
        XX, 1, reject_mode="segments", segment_len=segment_len, ret_mode="bad_inds", gesd_args = gesd_args
=======
    bdinds_std = sails.utils.detect_artefacts(
        XX, 1, reject_mode="segments", segment_len=segment_len, ret_mode="bad_inds"
>>>>>>> 04c6b228
    )
    for count, bdinds in enumerate([bdinds_std, bdinds_maxfilt]):
        if bdinds is None:
            continue
        if count==1:
            descp1 = count * 'maxfilter_' # when count==0, should be ''
            descp2 = ' (maxfilter)'
        else:
            descp1 = ''
            descp2 = ''
        onsets = np.where(np.diff(bdinds.astype(float)) == 1)[0]
        if bdinds[0]:
            onsets = np.r_[0, onsets]
        offsets = np.where(np.diff(bdinds.astype(float)) == -1)[0]

        if bdinds[-1]:
            offsets = np.r_[offsets, len(bdinds) - 1]
        assert len(onsets) == len(offsets)
        durations = offsets - onsets
        descriptions = np.repeat("{0}bad_segment_{1}".format(descp1, picks), len(onsets))
        logger.info("Found {0} bad segments".format(len(onsets)))

        onsets = (onsets + raw.first_samp) / raw.info["sfreq"]
        durations = durations / raw.info["sfreq"]

        raw.annotations.append(onsets, durations, descriptions)

        mod_dur = durations.sum()
        full_dur = raw.n_times / raw.info["sfreq"]
        pc = (mod_dur / full_dur) * 100
        s = "Modality {0}{1} - {2:02f}/{3} seconds rejected     ({4:02f}%)"
        logger.info(s.format("picks", descp2, mod_dur, full_dur, pc))

    return raw


def detect_badchannels(raw, picks="grad"):
    """Set bad channels in MNE object."""
    bdinds = sails.utils.detect_artefacts(
        raw.get_data(picks=picks), 0, reject_mode="dim", ret_mode="bad_inds"
    )

    if (picks == "mag") or (picks == "grad"):
        chinds = mne.pick_types(raw.info, meg=picks)
    elif picks == "meg":
        chinds = mne.pick_types(raw.info, meg=True)
    elif picks == "eeg":
        chinds = mne.pick_types(raw.info, eeg=True, exclude=[])
    ch_names = np.array(raw.ch_names)[chinds]

    s = "Modality {0} - {1}/{2} channels rejected     ({3:02f}%)"
    pc = (bdinds.sum() / len(bdinds)) * 100
    logger.info(s.format(picks, bdinds.sum(), len(bdinds), pc))

    if np.any(bdinds):
        raw.info["bads"] = list(ch_names[np.where(bdinds)[0]])

    return raw


# Wrapper functions


def run_osl_bad_segments(dataset, userargs, logfile=None):
    target = userargs.pop("target", "raw")
    logger.info("OSL Stage - {0} : {1}".format(target, "detect_badsegments"))
    logger.info("userargs: {0}".format(str(userargs)))
    dataset["raw"] = detect_badsegments(dataset["raw"], **userargs)
    return dataset


def run_osl_bad_channels(dataset, userargs, logfile=None):
    target = userargs.pop("target", "raw")
    logger.info("OSL Stage - {0} : {1}".format(target, "detect_badchannels"))
    logger.info("userargs: {0}".format(str(userargs)))
    dataset["raw"] = detect_badchannels(dataset["raw"], **userargs)
    return dataset<|MERGE_RESOLUTION|>--- conflicted
+++ resolved
@@ -70,14 +70,9 @@
         bdinds_maxfilt = None
         XX = np.diff(raw.get_data(picks=picks), axis=1)
 
-<<<<<<< HEAD
     gesd_args = {'alpha': significance_level}
     bdinds = sails.utils.detect_artefacts(
         XX, 1, reject_mode="segments", segment_len=segment_len, ret_mode="bad_inds", gesd_args = gesd_args
-=======
-    bdinds_std = sails.utils.detect_artefacts(
-        XX, 1, reject_mode="segments", segment_len=segment_len, ret_mode="bad_inds"
->>>>>>> 04c6b228
     )
     for count, bdinds in enumerate([bdinds_std, bdinds_maxfilt]):
         if bdinds is None:
