--- conflicted
+++ resolved
@@ -258,7 +258,7 @@
 
         plot_joint_spectrum(self.f, spec, self.info, freqs=freqs, base=base,
                             topo_scale=topo_scale, lw=lw, ylabel=ylabel, title=title,
-                            yl=ylim, xtick_skip=xtick_skip, topo_prop=topo_prop, ax=ax)
+                            ylim=ylim, xtick_skip=xtick_skip, topo_prop=topo_prop, ax=ax)
 
     def get_fl_contrast(self, fl_con):
         """Get the data from a single first level contrast.
@@ -797,13 +797,8 @@
     
 
 def plot_joint_spectrum(xvect, psd, info, ax=None, freqs='auto', base=1,
-<<<<<<< HEAD
         topo_scale='joint', lw=0.5, ylabel='Power', title='', ylim=None,
-        xtick_skip=1, topo_prop=1/5, topo_cmap=None):
-=======
-        topo_scale='joint', lw=0.5, ylabel='Power', title='', yl=None,
-        xtick_skip=1, topo_prop=1/5, topomap_args=None):
->>>>>>> 603b8f3c
+        xtick_skip=1, topo_prop=1/5, topo_cmap=None, topomap_args=None):
     """Plot a GLM-Spectrum contrast with spatial line colouring and topograpies.
 
     Parameters
@@ -878,7 +873,7 @@
     else:
         topo_freq_inds = [np.argmin(np.abs(xvect - ff)) for ff in freqs]
 
-    yl = main_ax.get_ylim() if yl is None else yl
+    yl = main_ax.get_ylim() if ylim is None else ylim
     yfactor = 1.2 if yl[1] > 0 else 0.8
     main_ax.set_ylim(yl[0], yfactor*yl[1])
     #yl = main_ax.get_ylim()
@@ -922,14 +917,10 @@
         ax.figure.add_artist(con)
 
         dat = psd[topo_freq_inds[idx], :]
-<<<<<<< HEAD
         if np.any(['parcel' in ch for ch in info['ch_names']]): # source data
             im = plot_source_topo(dat, axis=topo_ax, cmap=topo_cmap)
         else:
             im, cn = mne.viz.plot_topomap(dat, info, axes=topo_ax, show=False, cmap=topo_cmap)
-=======
-        im, cn = mne.viz.plot_topomap(dat, info, axes=topo_ax, show=False, **topomap_args)
->>>>>>> 603b8f3c
         topos.append(im)
         dats.append(dat)
         
