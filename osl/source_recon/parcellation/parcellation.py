--- conflicted
+++ resolved
@@ -843,38 +843,20 @@
     ----------
     parc_data : np.ndarray
         ntpts x nparcels parcel data
-<<<<<<< HEAD
     raw: mne.io.Raw
         mne.io.raw object that produced parc_data via source recon and parcellation.
         Info such as timings and bad segments will be copied from this to parc_raw.
     parcel_names: list(str)
-        list of strings indicating names of parcels.
+        List of strings indicating names of parcels.
         If none then names are set to be 0 to n_parcels-1
     reinsert_bads: bool
-        do we put back in bad segments (with the values set to zero)?
+        Do we put back in bad segments (with the values set to zero)?
         This assumes that the bad segments have been previously removed from the passed
         in parc_data, using the annotations in raw.
         It is recommended that if reinsert_bads is True then copy_annotations should
         be True also.
     copy_annotations: bool
-        do we copy annotations from raw to parc_raw?
-=======
-    raw : mne.io.Raw
-        mne.io.raw object that produced parc_data via source recon and
-        parcellation. Info such as timings and bad segments will be copied
-        from this to parc_raw.
-    parcel_names : list(str)
-        List of strings indicating names of parcels.
-        If None then names are set to be 0 to n_parcels-1.
-    reinsert_bads : bool
-        Do we put back in bad segments (with the values set to zero)?
-        This assumes that the bad segments have been previously removed from
-        the passed in parc_data specifically using the annotations in raw.
-        It is recommended that if reinsert_bads is True then copy_annotations
-        should be True also.
-    copy_annotations : bool
         Do we copy annotations from raw to parc_raw?
->>>>>>> 4bf8fec4
 
     Returns
     -------
