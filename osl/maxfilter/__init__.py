--- conflicted
+++ resolved
@@ -1,13 +1,7 @@
 #!/usr/bin/python
-
-<<<<<<< HEAD
-from .maxfilter import *  # noqa: F401, F403
-=======
-# vim: set expandtab ts=4 sw=4:
 
 from .maxfilter import *  # noqa: F401, F403
 
 import logging
 osl_logger = logging.getLogger(__name__)
-osl_logger.debug('osl maxfilter init complete')
->>>>>>> eacaeb31
+osl_logger.debug('osl maxfilter init complete')