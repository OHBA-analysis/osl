import os
import mne
import csv
import glob
import pathlib
import numpy as np

# Housekeeping for logging
import logging
osl_logger = logging.getLogger(__name__)

def process_file_inputs(inputs):
    """Process inputs for several cases

    input can be...
    1) string path to unicode file
    2) string path to file or regular-expression matching files
    3) list of string paths to files
    4) list of tuples with path to file and output name pairs
    5) list of MNE objects

    """

    infiles = []
    outnames = []
    check_paths = True

    if isinstance(inputs, str):
        try:
            # Check if path to unicode file...
            open(inputs, 'r')
            infiles, outnames = _load_unicode_inputs(inputs)
        except (UnicodeDecodeError, FileNotFoundError):
            # ...else we have a single path or glob expression
            infiles = glob.glob(inputs)
            outnames = [find_run_id(f) for f in infiles]
    elif isinstance(inputs, (list, tuple)):
        if isinstance(inputs[0], str):
            # We have a list of paths
            infiles = [sanitise_filepath(f) for f in inputs]
            outnames = [find_run_id(f) for f in infiles]
        elif isinstance(inputs[0], (list, tuple)):
            # We have a list containing files and output names
            for row in inputs:
                infiles.append(sanitise_filepath(row[0]))
                outnames.append(row[1])
        elif isinstance(inputs[0], mne.io.fiff.raw.Raw):
            # We have a list of MNE objects
            infiles = infiles
            check_paths = False

    # Check that files actually exist if we've been passed filenames rather
    # than objects
    good_files = [1 for ii in range(len(infiles))]
    if check_paths:
        #infiles = [sanitise_filepath(f) for f in infiles]
        for idx, fif in enumerate(infiles):
            if fif.endswith('.ds'):
                good_files[idx] = int(os.path.isdir(fif))
            else:
                good_files[idx] = int(os.path.isfile(fif))
            if good_files[idx] == 0:
                osl_logger.warning('Input file not found: {0}'.format(fif))

    if np.all(good_files):
        osl_logger.info('{0} files to be processed.'.format(len(infiles)))
    else:
        osl_logger.warning('{0} of {1} input files not found'.format(np.sum(np.array(good_files)==0), len(infiles)))

    return infiles, outnames, good_files


def sanitise_filepath(fname):
    """Remove leading/trailing whitespace, tab, newline and carriage return
    characters."""
    return fname.strip(' \t\n\r')


def _load_unicode_inputs(fname):
    checked_files = []
    outnames = []
    osl_logger.info("loading inputs from : {0}",format(fname))
    for row in csv.reader(open(fname, 'r'), delimiter=","):
        infile = sanitise_filepath(row[0])
        checked_files.append(infile)
        if len(row) > 1:
            outnames.append(row[1])
        else:
            outnames.append(find_run_id(infile))
    return checked_files, outnames


def find_run_id(infile, preload=True):

    # TODO: This is perhaps more complex than it needs to be - could just use
    # the fif option for everything except BTI scans? They're basically the
    # same now.

    if isinstance(infile, mne.io.fiff.raw.Raw):
        infile = infile.filenames[0]

    if os.path.split(infile)[1] == 'c,rfDC':
        # We have a BTI scan
        runname = os.path.basename(os.path.dirname(infile))
    elif os.path.splitext(infile)[1] == '.fif':
        # We have a FIF file
        #runname = os.path.basename(infile).rstrip('.fif')
        runname = os.path.splitext(os.path.basename(infile))[0]
    elif os.path.splitext(infile)[1] == '.meg4':
        # We have the meg file from a ds directory
        #runname = os.path.basename(infile).rstrip('.ds')
        runname = os.path.splitext(os.path.basename(infile))[0]
    elif os.path.splitext(infile)[1] == '.ds':
        #runname = os.path.basename(infile).rstrip('.ds')
        runname = os.path.splitext(os.path.basename(infile))[0]
    else:
        # Strip to the left of the dot and hope for the best...
        runname = os.path.basename(infile).split('.')[0]
        #raise ValueError('Unable to determine run_id from file {0}'.format(infile))

    return runname


def validate_outdir(outdir):
    """Checks if an output directory exists and if not creates it."""

    outdir = pathlib.Path(outdir)
    if outdir.exists():
        if not os.access(outdir, os.W_OK):
            # Check outdir is a directory
            if not outdir.is_dir():
                raise ValueError("outdir must be the path to a directory.")

            # Check we have write permission
            if not os.access(outdir, os.W_OK):
                raise PermissionError("No write access for {0}".format(outdir))
    else:
        # Output directory doesn't exist
        if outdir.parent.exists():
            # Parent exists, make the output directory
            outdir.mkdir()
        else:
            # Parent doesn't exist
            raise ValueError(
                "Please create the parent directory: {0}".format(outdir.parent)
            )

<<<<<<< HEAD
    return outdir
=======
    return outdir


def get_rawdir(files):
    """Gets the raw data directory from filename(s)."""

    if isinstance(files, list):
        rawfile = pathlib.Path(files[0])
    else:
        rawfile = pathlib.Path(files)

    return rawfile.parent


# Should not be final home for this function - Needs replacing with logger
def osl_print(s, logfile=None):
    print(s)
    if logfile is not None:
        with open(logfile, 'a') as f:
            f.write(str(s) + '\n')
>>>>>>> 4cecce88
<|MERGE_RESOLUTION|>--- conflicted
+++ resolved
@@ -145,9 +145,6 @@
                 "Please create the parent directory: {0}".format(outdir.parent)
             )
 
-<<<<<<< HEAD
-    return outdir
-=======
     return outdir
 
 
@@ -167,5 +164,4 @@
     print(s)
     if logfile is not None:
         with open(logfile, 'a') as f:
-            f.write(str(s) + '\n')
->>>>>>> 4cecce88
+            f.write(str(s) + '\n')