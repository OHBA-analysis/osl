#!/usr/bin/python

<<<<<<< HEAD
from . import simulate  ## noqa: F401, F403
=======
# vim: set expandtab ts=4 sw=4:

# import the logger first - this sets the log-level for the rest of the setup.
>>>>>>> eacaeb31
from . import logger  ## noqa: F401, F403
from . import simulate  ## noqa: F401, F403
from .study import Study  # noqa: F401, F403
from .file_handling import *  # noqa: F401, F403
from .spmio import SPMMEEG  # noqa: F401, F403
from .parallel import dask_parallel_bag  # noqa: F401, F403
from .simulate import *  # noqa: F401, F403
from .package import soft_import<|MERGE_RESOLUTION|>--- conflicted
+++ resolved
@@ -1,14 +1,7 @@
 #!/usr/bin/python
 
-<<<<<<< HEAD
 from . import simulate  ## noqa: F401, F403
-=======
-# vim: set expandtab ts=4 sw=4:
-
-# import the logger first - this sets the log-level for the rest of the setup.
->>>>>>> eacaeb31
 from . import logger  ## noqa: F401, F403
-from . import simulate  ## noqa: F401, F403
 from .study import Study  # noqa: F401, F403
 from .file_handling import *  # noqa: F401, F403
 from .spmio import SPMMEEG  # noqa: F401, F403
