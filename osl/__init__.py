#!/usr/bin/python

<<<<<<< HEAD
=======
# vim: set expandtab ts=4 sw=4:

# --------------------------------------------------------
# If user hasn't configured NumExpr environment the an irritating low-level log
# is generated. We supress it by setting a default value of 8 if not already
# set.
#
# https://numexpr.readthedocs.io/projects/NumExpr3/en/latest/user_guide.html#threadpool-configuration
# https://github.com/pydata/numexpr/blob/7c2ef387d81cd450e8220fe4174cf46ec559994c/numexpr/utils.py#L118

import os
if 'NUMEXPR_MAX_THREADS' not in os.environ:
    os.environ['NUMEXPR_MAX_THREADS'] = '8'

# Some modules are chatty by default when a logger is on - set log-levels to
# WARNING on setup
import logging
logging.getLogger("asyncio").setLevel(logging.WARNING)
logging.getLogger("matplotlib").setLevel(logging.WARNING)
logging.getLogger("PIL").setLevel(logging.WARNING)

# Feels like there should be a better solution for this. How do we setup a
# logger which only produces OSL outputs?!

# --------------------------------------------------------
# Main importing - set module structure here

from . import utils  # noqa: F401, F403
>>>>>>> eacaeb31
from . import preprocessing  # noqa: F401, F403
from . import maxfilter  # noqa: F401, F403
from . import report  # noqa: F401, F403
from . import rhino  # noqa: F401, F403
from . import parcellation  # noqa: F401, F403

# --------------------------------------------------------
osl_logger = logging.getLogger(__name__)
osl_logger.debug('osl main init complete')<|MERGE_RESOLUTION|>--- conflicted
+++ resolved
@@ -1,7 +1,5 @@
 #!/usr/bin/python
 
-<<<<<<< HEAD
-=======
 # vim: set expandtab ts=4 sw=4:
 
 # --------------------------------------------------------
@@ -30,7 +28,6 @@
 # Main importing - set module structure here
 
 from . import utils  # noqa: F401, F403
->>>>>>> eacaeb31
 from . import preprocessing  # noqa: F401, F403
 from . import maxfilter  # noqa: F401, F403
 from . import report  # noqa: F401, F403
