--- conflicted
+++ resolved
@@ -37,11 +37,4 @@
 osl_logger.debug('osl main init complete')
 
 # --------------------------------------------------------
-<<<<<<< HEAD
-__version__ = '0.5.dev0'
-
-with open(os.path.join(os.path.dirname(__file__), "README.md"), 'r') as f:
-    __doc__ = f.read()
-=======
 __version__ = '0.6.dev0'
->>>>>>> 422eec3a
