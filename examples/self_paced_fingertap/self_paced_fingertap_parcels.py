#!/usr/bin/env python

"""Runs parcellation based GLM analysis on Notts self-paced finger tap data.

Need to have run rhino/examples/self_paced_fingertap.py first.
"""

# Authors: Mark Woolrich <mark.woolrich@ohba.ox.ac.uk>
#          Chetan Gohil <chetan.gohil@psych.ox.ac.uk>

import os
import os.path as op

import numpy as np
import matplotlib.pyplot as plt
from osl.source_recon import rhino, beamforming, parcellation
import glmtools
import mne
from nilearn import plotting
import nibabel as nib

subjects_dir = "/Users/woolrich/homedir/vols_data/self_paced_fingertap"
subject = "subject1"
stats_dir = op.join(subjects_dir, subject, "rhino", "stats")
if not os.path.isdir(stats_dir):
    os.mkdir(stats_dir)

# load precomputed forward solution
fwd_fname = rhino.get_coreg_filenames(subjects_dir, subject)["forward_model_file"]
fwd = mne.read_forward_solution(fwd_fname)

# preprocessed fif file
fif_file = op.join(subjects_dir, subject, "JRH_MotorCon_20100429_01_FORMARK_preproc_raw.fif")

if True:
    parcellation_fname = parcellation.find_file('fmri_d100_parcellation_with_PCC_reduced_2mm_ss5mm_ds8mm.nii.gz')
    parcellation_fname_for_visualisation = parcellation.find_file('fmri_d100_parcellation_with_PCC_reduced_2mm.nii.gz')

else:
    parcellation_fname = parcellation.find_file('Schaefer2018_100Parcels_7Networks_order_FSLMNI152_2mm_4d_ds8mm.nii.gz')
    parcellation_fname_for_visualisation = parcellation.find_file('Schaefer2018_100Parcels_7Networks_order_FSLMNI152_2mm_4d.nii.gz')

mask_fname_for_visualisation = parcellation.find_file('MNI152_T1_2mm_brain.nii.gz')

run_recon = False
orthogonalise_parcel_timeseries = False
rank = {"mag": 125}
chantypes = ["mag"]

# ---------------
# Do source recon

recon_dir = op.join(subjects_dir, subject, "rhino", "recon")
if not os.path.isdir(recon_dir):
    os.mkdir(recon_dir)

# Get and setup the data
raw = mne.io.read_raw_fif(fif_file)
raw.pick(chantypes)
raw.load_data()

# focus on beta band
raw.filter(
    l_freq=13,
    h_freq=30,
    method="iir",
    iir_params={"order": 5, "btype": "bandpass", "ftype": "butter"},
)

# Use time window that excludes the initial rest period
time_from = 300  # secs
time_to = 1439.9933  # secs
raw.crop(time_from, time_to).load_data()

# Do hilbert transform
original_raw = raw.copy()
raw.apply_hilbert()

if run_recon:
    # make LCMV filter
    filters = beamforming.make_lcmv(
        subjects_dir,
        subject,
        original_raw,
        chantypes,
        reg=0,
        pick_ori="max-power-pre-weight-norm",
        weight_norm="nai",
        rank=rank,
        reduce_rank=True,
        verbose=True,
    )

    # stc is source space time series (in head/polhemus space)
    stc = mne.beamformer.apply_lcmv_raw(raw, filters)

    # hilbert transform gave us complex data, we want the amplitude:
    data = np.abs(stc.data)

    # Convert from head/polhemus space to standard brain grid in MNI space
    (
        recon_timeseries_mni,
        reference_brain_fname,
        recon_coords_mni,
        _,
    ) = beamforming.transform_recon_timeseries(
        subjects_dir, subject, recon_timeseries=data, reference_brain="mni"
    )

    np.save(op.join(recon_dir, "recon_timeseries_mni.npy"), recon_timeseries_mni)
    np.save(op.join(recon_dir, "recon_coords_mni.npy"), recon_coords_mni)

recon_timeseries_mni = np.load(op.join(recon_dir, "recon_timeseries_mni.npy"))
recon_coords_mni = np.load(op.join(recon_dir, "recon_coords_mni.npy"))

# plot centre of mass for each parcel
p = parcellation.plot_parcellation(parcellation_fname)

# view parcellation in fsleyes
# note that it is a 4D niftii file, where the 4th dimension is over parcels
# rhino.fsleyes_overlay(parcellation_background_fname, p.file)

# Apply parcellation to voxelwise data (voxels x tpts) contained in recon_timeseries_mni
# Resulting parcel_timeseries will be (parcels x tpts) in MNI space
parcel_ts, _, _ = parcellation.parcellate_timeseries(
    parcellation_fname, recon_timeseries_mni, recon_coords_mni, "spatial_basis", recon_dir,
)

# -------------
# Orthogonalise

if orthogonalise_parcel_timeseries:
    # this is nsources x ntpts
    ortho_parcel_ts = parcellation.symmetric_orthogonalise(
        parcel_ts, maintain_magnitudes=True
    )

    # plot first bit of example parcel time course
    parcel_index = 20
    plt.figure()
    plt.plot(raw.times[:500], parcel_ts[parcel_index, :500])
    plt.plot(raw.times[:500], ortho_parcel_ts[parcel_index, :500])
    plt.xlabel("time (s)")
    plt.legend(("Before orth", "After orth"))

    # plot between parcel correlations before and after orthog
    plt.figure()
    fig, axs = plt.subplots(1, 2, sharey="row")
    axs[0].imshow(np.corrcoef(np.reshape(parcel_ts, (parcel_ts.shape[0], -1))))
    axs[1].imshow(np.corrcoef(np.reshape(ortho_parcel_ts, (parcel_ts.shape[0], -1))))
    axs[0].title.set_text("Corrs before orthogonalisation")
    axs[1].title.set_text("Corrs after orthogonalisation")
    axs[0].set_xlabel("Parcel")
    axs[0].set_ylabel("Parcel")
    axs[1].set_xlabel("Parcel")

    # so that orth time series get used in rest of the script:
    parcel_ts = ortho_parcel_ts

# -----------------------------------------------------------------
# Compute the power for each parcel and view as a niftii in fsleyes

parcel_power = np.mean(parcel_ts, axis=1) / np.std(
    parcel_ts, axis=1
)

nii = parcellation.convert2niftii(parcel_power,
                                       parcellation_fname_for_visualisation,
                                       mask_fname_for_visualisation)


vol_power_fname = op.join(stats_dir, "vol_power")

<<<<<<< HEAD
=======
#nib.save(nii, vol_power_fname)

>>>>>>> 51a1a5e1
plotting.plot_img_on_surf(
    nii,
    views=["lateral", "medial"],
    hemispheres=["left", "right"],
    colorbar=True,
    output_file=vol_power_fname,
)

# -----------------------------------------------------------------
# Note that you can convert parcellated data to mne.io.raw and view
parc_raw = parcellation.convert2mne_raw(parcel_ts.T, raw, reinsert_bads=False)
parc_raw.plot()


# ------------------------------
# Fit GLM to parcel time courses

# Establish design matrix
#
# As this experiment consists of a sequence of blocks of sustained
# motor tasks, instead of epoching and doing a trial-wise GLM, we are going
# to do a time-wise GLM (like you would in traditional task fMRI analysis).
#
# We need to generate the regressors to go in our design matrix for the GLM.
# The experiment is made up of sequences of finger tapping blocks.
# There were four types of blocks (conditions):
# 1. Left hand tap
# 2. Right hand tap
# 3. Rest
# 4. Both hands tap
# Plus:
# 5. A period of rest at the start
#
# The order of these blocks is specified below by block_order and their length
# in seconds is block_length.

# get time indices that correspond to the time window that was source
# reconstructed

ntotal_tpts = mne.io.read_raw_fif(fif_file).n_times

tres = 1 / raw.info["sfreq"]
timepnts = np.arange(0, tres * ntotal_tpts, step=tres)
time_inds = np.where((timepnts >= time_from) & (timepnts <= (time_to + tres)))[0]
times = timepnts[time_inds]

block_length = tres * int(30 / tres)  # secs
block_order = np.array(
    [5, 5, 5, 5, 5, 5, 5, 5, 5, 5, 4, 3, 2, 1, 2, 3, 1, 4, 3, 4, 1, 3, 2, 1,
     4, 4, 2, 1, 3, 3, 4, 1, 4, 3, 1, 2, 1, 2, 3, 4, 3, 4, 1, 2, 3, 4, 1, 2]
)

# Create the design matrix:
design_matrix = np.zeros([ntotal_tpts, 5])

tim = 0
for tt in range(len(block_order)):
    design_matrix[tim : int(tim + block_length / tres), block_order[tt] - 1] = 1
    tim += int(block_length / tres)

tim_crop = timepnts[time_inds]
design_matrix_crop = design_matrix[time_inds, :]

plt.figure()
plt.plot(tim_crop, design_matrix_crop)

contrasts = np.array([(0, 1, -1, 0, 0), (1, 0, -1, 0, 0)])
contrast_names = ["right_vs_rest", "left_vs_rest"]

glmdes = glmtools.design.GLMDesign.initialise_from_matrices(
    design_matrix_crop,
    contrasts,
    regressor_names=["left", "right", "rest", "both", "start_rest"],
    contrast_names=contrast_names,
)
# glmdes.plot_summary()

# fit GLM
glmdata = glmtools.data.ContinuousGLMData(
    data=parcel_ts.T, sample_rate=raw.info["sfreq"]
)
model = glmtools.fit.OLSModel(glmdes, glmdata)
tstats = []
for cc in range(len(contrasts)):
    tstats.append(np.reshape(model.tstats[cc, :], [1, -1]))

# Write out parcellated stats as niftii vols and view them
con = 0
tstat_nii_fname = op.join(stats_dir, "tstat{}_parcel".format(cc + 1))

nii = parcellation.convert2niftii(tstats[con][0, :],
                                  parcellation_fname_for_visualisation,
                                  mask_fname_for_visualisation)

# Save nii file
nib.save(nii, tstat_nii_fname)
rhino.fsleyes_overlay(mask_fname_for_visualisation, tstat_nii_fname)

# Save nii png of surface plot
plotting.plot_img_on_surf(
    nii,
    views=["lateral", "medial"],
    hemispheres=["left", "right"],
    colorbar=True,
    output_file=tstat_nii_fname,
)<|MERGE_RESOLUTION|>--- conflicted
+++ resolved
@@ -171,11 +171,6 @@
 
 vol_power_fname = op.join(stats_dir, "vol_power")
 
-<<<<<<< HEAD
-=======
-#nib.save(nii, vol_power_fname)
-
->>>>>>> 51a1a5e1
 plotting.plot_img_on_surf(
     nii,
     views=["lateral", "medial"],
